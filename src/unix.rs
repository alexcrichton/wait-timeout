--- conflicted
+++ resolved
@@ -287,7 +287,6 @@
 // it. At that point we're guaranteed that there's something in the pipe
 // which will wake up the other end at some point, so we just allow this
 // signal to be coalesced with the pending signals on the pipe.
-<<<<<<< HEAD
 #[allow(unused_assignments)]
 extern fn sigchld_handler(signum: c_int,
                           info: *mut libc::siginfo_t,
@@ -316,35 +315,4 @@
             action(signum, info, ptr)
         }
     }
-}
-
-impl ExitStatus {
-    pub fn success(&self) -> bool {
-        self.code() == Some(0)
-    }
-
-    pub fn code(&self) -> Option<i32> {
-        unsafe {
-            if libc::WIFEXITED(self.0) {
-                Some(libc::WEXITSTATUS(self.0))
-            } else {
-                None
-            }
-        }
-    }
-
-    pub fn unix_signal(&self) -> Option<i32> {
-        unsafe {
-            if !libc::WIFEXITED(self.0) {
-                Some(libc::WTERMSIG(self.0))
-            } else {
-                None
-            }
-        }
-    }
-=======
-extern fn sigchld_handler(_signum: c_int) {
-    let state = unsafe { &*STATE };
-    notify(&state.write);
->>>>>>> 73cd691d
 }